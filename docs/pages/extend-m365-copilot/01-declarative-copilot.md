--- conflicted
+++ resolved
@@ -85,11 +85,7 @@
 
 ### Step 2: Use Agents Toolkit to create a declarative agent app
 
-<<<<<<< HEAD
 Go to the Agents Toolkit extension in your Visual Studio Code editor in the left 1️⃣ and select **Create a New Agent/App** 2️⃣.
-=======
-A panel opens up where you need to select **Declarative Agent** from the list of project types.
->>>>>>> f43873e9
 
 ![The UI of the Agents Toolkit to start creating a new app with the 'Create a New Agent' button highlighted.](../../assets/images/extend-m365-copilot-01/atk-create-new-agent.png)
 
