--- conflicted
+++ resolved
@@ -81,7 +81,6 @@
                   - Lab E7 - Add Copilot Connector: 'pages/extend-m365-copilot/07-add-graphconnector.md'
             - Build - Build a custom engine agent:
               - Welcome : 'pages/custom-engine/index.md'
-<<<<<<< HEAD
               - M365 Agents SDK labs:
                 - Introduction : 'pages/custom-engine/agents-sdk/index.md'
                 - Lab BMA0 - Setup: 'pages/custom-engine/agents-sdk/00-prerequisites.md'
@@ -98,7 +97,6 @@
                 - Lab BTA4 - Add single sign on authentication: 'pages/custom-engine/teams-ai/04-authentication.md'
                 - Lab BTA5 - Add actions to handle complex tasks: 'pages/custom-engine/teams-ai/05-actions.md'
             - Agent instructions:
-=======
               - Lab B0 - Setup: 'pages/custom-engine/00-prerequisites.md'
               - Lab B1 - First custom engine agent: 'pages/custom-engine/01-custom-engine-agent.md'
               - Lab B2 - Index your data in Azure AI Search: 'pages/custom-engine/02-rag.md'
@@ -106,7 +104,6 @@
               - Lab B4 - Add single sign on authentication: 'pages/custom-engine/04-authentication.md'
               - Lab B5 - Add actions to handle complex tasks: 'pages/custom-engine/05-actions.md'
             - Prompt engineering:
->>>>>>> 6bbe7bf8
               - Level 1 - Simple agent instructions: 'pages/copilot-instructions/beginner-agent.md'
             # - Awards: 'awards.md'
             - Resources: 'resources.md'
