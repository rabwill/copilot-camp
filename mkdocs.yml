--- conflicted
+++ resolved
@@ -12,19 +12,11 @@
   - Lab A0 - Prerequisites: 'pages/extend-m365-copilot/00-prerequisites.md'
   - Lab A1 - Declarative Copilot: 'pages/extend-m365-copilot/01-declarative-copilot.md'
   - Lab A2 - First API Plugin: 'pages/extend-m365-copilot/02-api-plugin.md'
-<<<<<<< HEAD
   - Lab A3 - Enhanced API Plugin: 'pages/extend-m365-copilot/03-enhance-api-plugin.md'
   - Lab A4 - Add Adaptive Cards: 'pages/extend-m365-copilot/04-add-adaptive-card.md'
   - Lab A5 - Add a Declarative Copilot: 'pages/extend-m365-copilot/05-add-declarative-copilot.md'
   - Lab A6 - Add authentication: 'pages/extend-m365-copilot/06-add-authentication.md'
 - Path B Build Your Own Copilot: 
-=======
-  - Lab A3 - Enhanced API Plugin: 'pages/extend-m365-copilot/03-enhance-api-plugin/'
-  - Lab A4 - Add Adaptive Cards: 'pages/extend-m365-copilot/04-add-adaptive-card/'
-  - Lab A5 - Add a Declarative Copilot: 'pages/extend-m365-copilot/05-add-declarative-copilot/'
-  - Lab A6 - Add authentication: 'pages/extend-m365-copilot/06-add-authentication/'
-- Path B - Build your own copilot: 
->>>>>>> 4a028849
   - Welcome : 'pages/custom-engine/index.md'
   - Lab B0 - Prerequisites: 'pages/custom-engine/00-prerequisites.md'
   - Lab B1 - Build a custom engine copilot using Azure OpenAI and Teams Toolkit: 'pages/custom-engine/01-custom-engine-copilot.md'
